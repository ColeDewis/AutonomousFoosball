import numpy as np
import numpy.typing as nptyping
from brick_server import BrickServer
from arduino_server import ArduinoServer
from kinematics.kinematics import Kinematics
from vision.tracker import Tracker
from messages.message_type import MessageType
from utils.side import Side

class States():
    """Enum for the different states the robot can be in."""
    # initialization state
    INIT = "INIT"
    
    # swinging at a ball
    SWINGING = "SWINGING"
    
    # tracking a ball, following it
    TRACKING = "TRACKING"
    
    # after hitting, waiting for a return to be detected
    WAITING_FOR_RETURN = "WFR"
    
    # idle, waiting for new information
    IDLE = "IDLE"
    
    # routine completed, shuts down.
    DONE = "DONE"

class Robot:
    """Class to represent the robotic system as a whole, and manage the actions the 
       robot needs to take."""
    
    # Threshold at which point we should swing
    SHOULD_HIT_THRESHOLD = 7.0
    
    # TODO: determine
    BALL_Y_UPPER_BOUND = 77
    BALL_Y_LOWER_BOUND = 7
       
    def __init__(self, brick_serv: BrickServer, arduino_serv: ArduinoServer, camera_tracker: Tracker, side: Side): 
        """Initialize the robot.

        Args:
            brick_serv (BrickServer): a server to use to send messages to the brick
            arduino_serv (ArduinoServer): a server to use to send messages to an arduino
            camera_tracker (Tracker): a camera tracking object used to get object locations
            side (Side): which side this robot is on
        """
        # TODO: also take in a trajectory object
        self.camera_tracker = camera_tracker
        self.brick_serv = brick_serv
        self.arduino_serv = arduino_serv
        self.side = side
        self.kinematics = Kinematics(side)
        
        # initialize initial angles for tracking position information - we use these later to get
        # fwd kinematics
        self.belt_angle = 0
        self.belt_moving_to_angle = 0
        self.twist_angle = 0
        self.flick_angle = 0
                
        self.state = States.INIT
        
    def run(self):
        """Run the robot."""
        
        ball_pos = self.camera_tracker.ball_trajectory.position
        ball_traj = self.camera_tracker.ball_trajectory.direction
        
        # Global transition - if ball ever goes past a player, go to DONE
        if ball_pos is not None and (ball_pos[1] < self.BALL_Y_LOWER_BOUND or ball_pos[1] > self.BALL_Y_UPPER_BOUND):
            self.state = States.DONE
<<<<<<< HEAD
=======
            
        # global check - if we ever finish moving, we should update belt angle
        if self.__done_moving():
            self.belt_angle = self.belt_moving_to_angle
>>>>>>> a64882c4
        
        if self.state == States.INIT:
            # Move the robots to the midpoint
            self.__initialize_game()
            self.state = States.IDLE
            
        elif self.state == States.IDLE:
            # Idle state for when we are waiting for an action.
            if ball_traj is None:
                return
            
            # Once the ball has a trajectory, we update state based on whether
            # the trajectory is towards us or not.
<<<<<<< HEAD
            if self.__ball_moving_towards_self(ball_traj):
                print(f"{self.side}: STARTING TRACKING")
                self.state = States.TRACKING
            else:
                print(f"{self.side}: STARTING WAITING")
                self.state = States.WAITING_FOR_RETURN
=======
            self.state = States.TRACKING if self.__ball_moving_towards_self(ball_traj) else States.WAITING_FOR_RETURN
>>>>>>> a64882c4
              
        elif self.state == States.TRACKING:
            if ball_pos is None or ball_traj is None:
                return

            # if, while the ball is moving towards us, it stops doing so, go to waiting for return,
            # so that we don't end up with both paddles in tracking state.
            if not self.__ball_moving_towards_self(ball_traj):
                self.state = States.WAITING_FOR_RETURN
                return
            
            target_y = ball_pos[1]
            ball_within_threshold = abs(target_y - self.kinematics.ty1) < Robot.SHOULD_HIT_THRESHOLD
            if ball_within_threshold:
                # the ball's y is close enough that we should just swing now
                self.state = States.SWINGING
            else:
                self.__follow_ball(ball_pos, ball_traj)
<<<<<<< HEAD
                if self.__done_moving():
                    self.belt_angle = self.belt_moving_to_angle
=======
>>>>>>> a64882c4
            
        elif self.state == States.WAITING_FOR_RETURN:
            # as soon as ball starts moving towards us, start tracking (following) it
            if ball_traj is not None and self.__ball_moving_towards_self(ball_traj):
<<<<<<< HEAD
                self.brick_serv.send_data(np.pi/4, 0, 30, MessageType.ABSOLUTE, self.side)
                self.state = States.TRACKING
            else:
                self.__move_to_midpoint()
                if self.__done_moving():
                    self.belt_angle = self.belt_moving_to_angle
=======
                # move the flick motor backwards
                self.brick_serv.send_data(np.pi/4, 0, 30, MessageType.ABSOLUTE, self.side)
                self.flick_angle = np.pi/4
                
                self.state = States.TRACKING
            else:
                self.__move_to_midpoint()
>>>>>>> a64882c4
            
        elif self.state == States.SWINGING:
            # Swinging state - assumes we are at the necessary position to hit ball.
            self.__swing()
            self.state = States.WAITING_FOR_RETURN
            
        elif self.state == States.DONE:
            # reset all robots to their original positions
            self.__shutdown()
            exit(0)
<<<<<<< HEAD
    
    def __initialize_game(self):
        """Initialize the robot for the game by moving it to the center.

           This blocks until initialization is done.
        """
        self.brick_serv.send_data(np.pi/4, 0, 30, MessageType.ABSOLUTE, self.side)
        self.__move_to_midpoint()
        # wait for movement to stop
        while self.arduino_serv.is_moving[self.side]: pass
        self.belt_angle = self.belt_moving_to_angle
        
    def __ball_moving_towards_self(self, ball_dir: list) -> bool:
        """Checks if the ball is currently moving towards the player."""
        if self.side == Side.LEFT:
            return ball_dir[1] > 0
        elif self.side == Side.RIGHT:
            return ball_dir[1] < 0
    
    def __move_to_midpoint(self):
        """Moves the robot to the middle of the field."""
        midpt_angle = self.kinematics.inverse_kinematics(25.0, 0)
        self.arduino_serv.send_angle(midpt_angle, 10, MessageType.ABSOLUTE, self.side)
        self.belt_moving_to_angle = midpt_angle
    
    def __done_moving(self) -> bool:
        """Checks if the robot is done moving.
        
        Returns:
            bool: depending on if the robot is done moving.
        """
        return self.arduino_serv.is_moving[self.side]
    
=======
    
    def __initialize_game(self):
        """Initialize the robot for the game by moving it to the center.

           This blocks until initialization is done.
        """
        self.brick_serv.send_data(np.pi/4, 0, 30, MessageType.ABSOLUTE, self.side)
        self.flick_angle = np.pi/4
        self.__move_to_midpoint()
        # wait for movement to stop
        while self.arduino_serv.is_moving[self.side]: pass
        self.belt_angle = self.belt_moving_to_angle
        
    def __ball_moving_towards_self(self, ball_dir: list) -> bool:
        """Checks if the ball is currently moving towards the player."""
        if self.side == Side.LEFT:
            return ball_dir[1] > 0
        elif self.side == Side.RIGHT:
            return ball_dir[1] < 0
    
    def __move_to_midpoint(self):
        """Moves the robot to the middle of the field."""
        midpt_angle = self.kinematics.inverse_kinematics(25.0, 0)
        self.arduino_serv.send_angle(midpt_angle, 10, MessageType.ABSOLUTE, self.side)
        self.belt_moving_to_angle = midpt_angle
    
    def __done_moving(self) -> bool:
        """Checks if the robot is done moving.
        
        Returns:
            bool: depending on if the robot is done moving.
        """
        return self.arduino_serv.is_moving[self.side]
    
>>>>>>> a64882c4
    def __get_position(self) -> nptyping.ArrayLike:
        """Gets the position of the robot. If the robot is moving, it will give
           the position that the robot was at before movement started.

        Returns:
<<<<<<< HEAD
            list: the x,y,z coordinates of the robot
=======
            ArrayLike: the x,y,z coordinates of the robot
>>>>>>> a64882c4
        """
        return self.kinematics.forward_kinematics(self.belt_angle, self.flick_angle, self.twist_angle)
    
    def __follow_ball(self, ball_pos: list, ball_traj: list):
        """Follows the ball by moving to its current x position.

        Args:
            ball_pos (list): x, y ball position
            ball_traj (list): ball trajectory vector
        """
        y_diff = abs(ball_pos[1] - self.kinematics.ty1)
        x_trajectory = ball_traj[0]
<<<<<<< HEAD
        trajectory_adjustment = 1 if x_trajectory > 0 else -1
        trajectory_adjustment *= y_diff / 15 # TODO: this is really arbitrary, test more 
        target_x = ball_pos[0] - 3 + trajectory_adjustment
=======
        
        # adjust our target based on the ball trajectory - that is, we overshoot the ball's position
        # based on the direction is is moving, scaling down this overshooting as the ball gets closer
        # to the y line our robot is on.
        trajectory_adjustment *= x_trajectory * (y_diff / 10) # TODO: this is really arbitrary, test more 
        target_x = ball_pos[0] + trajectory_adjustment
        
>>>>>>> a64882c4
        target_belt_angle = self.kinematics.inverse_kinematics(target_x, 0)
        
        # TODO: not sure if belt angle will update properly when we stopped (it might though)
        self.belt_moving_to_angle = target_belt_angle
        self.arduino_serv.send_angle(target_belt_angle, 10, MessageType.ABSOLUTE, self.side)
<<<<<<< HEAD
        self.flick_angle += np.pi/4
        self.twist_angle += 0     # change to hit angle we get from trajectory
    
    def __swing(self):
        """Hit a ball."""
        self.brick_serv.send_data(0, 0, 30, MessageType.ABSOLUTE, self.side)
        self.flick_angle -= np.pi/4
=======
        self.twist_angle = 0     # change to hit angle we get from trajectory
    
    def __follow_expected_trajectory(self, ball_pos: list, ball_traj: list):
        """Follow the expected trajectory of the ball by moving to where the trajectory
           predicts the ball will be when it is on the robot's y line.

        Args:
            ball_pos (list): x, y ball position
            ball_traj (list): ball trajectory vector
        """
        target_x = None # trajectory.predict()
        target_belt_angle = self.kinematics.inverse_kinematics(target_x, 0)
            
        # TODO: not sure if belt angle will update properly when we stopped (it might though)
        self.belt_moving_to_angle = target_belt_angle
        self.arduino_serv.send_angle(target_belt_angle, 10, MessageType.ABSOLUTE, self.side)
        self.twist_angle = 0     # change to hit angle we get from trajectory
        pass
    
    def __swing(self):
        """Hit a ball."""
        self.brick_serv.send_data(0, self.twist_angle, 30, MessageType.ABSOLUTE, self.side)
        self.brick_serv.send_data(0, 0, 30, MessageType.ABSOLUTE, self.side)
        self.flick_angle = 0
        self.twist_angle = 0
>>>>>>> a64882c4
        
    def __shutdown(self):
        """Shuts down by sending termination to all clients."""
        self.arduino_serv.send_reset()
        self.brick_serv.send_termination()<|MERGE_RESOLUTION|>--- conflicted
+++ resolved
@@ -72,13 +72,6 @@
         # Global transition - if ball ever goes past a player, go to DONE
         if ball_pos is not None and (ball_pos[1] < self.BALL_Y_LOWER_BOUND or ball_pos[1] > self.BALL_Y_UPPER_BOUND):
             self.state = States.DONE
-<<<<<<< HEAD
-=======
-            
-        # global check - if we ever finish moving, we should update belt angle
-        if self.__done_moving():
-            self.belt_angle = self.belt_moving_to_angle
->>>>>>> a64882c4
         
         if self.state == States.INIT:
             # Move the robots to the midpoint
@@ -92,16 +85,7 @@
             
             # Once the ball has a trajectory, we update state based on whether
             # the trajectory is towards us or not.
-<<<<<<< HEAD
-            if self.__ball_moving_towards_self(ball_traj):
-                print(f"{self.side}: STARTING TRACKING")
-                self.state = States.TRACKING
-            else:
-                print(f"{self.side}: STARTING WAITING")
-                self.state = States.WAITING_FOR_RETURN
-=======
             self.state = States.TRACKING if self.__ball_moving_towards_self(ball_traj) else States.WAITING_FOR_RETURN
->>>>>>> a64882c4
               
         elif self.state == States.TRACKING:
             if ball_pos is None or ball_traj is None:
@@ -120,23 +104,10 @@
                 self.state = States.SWINGING
             else:
                 self.__follow_ball(ball_pos, ball_traj)
-<<<<<<< HEAD
-                if self.__done_moving():
-                    self.belt_angle = self.belt_moving_to_angle
-=======
->>>>>>> a64882c4
             
         elif self.state == States.WAITING_FOR_RETURN:
             # as soon as ball starts moving towards us, start tracking (following) it
             if ball_traj is not None and self.__ball_moving_towards_self(ball_traj):
-<<<<<<< HEAD
-                self.brick_serv.send_data(np.pi/4, 0, 30, MessageType.ABSOLUTE, self.side)
-                self.state = States.TRACKING
-            else:
-                self.__move_to_midpoint()
-                if self.__done_moving():
-                    self.belt_angle = self.belt_moving_to_angle
-=======
                 # move the flick motor backwards
                 self.brick_serv.send_data(np.pi/4, 0, 30, MessageType.ABSOLUTE, self.side)
                 self.flick_angle = np.pi/4
@@ -144,7 +115,6 @@
                 self.state = States.TRACKING
             else:
                 self.__move_to_midpoint()
->>>>>>> a64882c4
             
         elif self.state == States.SWINGING:
             # Swinging state - assumes we are at the necessary position to hit ball.
@@ -155,7 +125,6 @@
             # reset all robots to their original positions
             self.__shutdown()
             exit(0)
-<<<<<<< HEAD
     
     def __initialize_game(self):
         """Initialize the robot for the game by moving it to the center.
@@ -163,6 +132,7 @@
            This blocks until initialization is done.
         """
         self.brick_serv.send_data(np.pi/4, 0, 30, MessageType.ABSOLUTE, self.side)
+        self.flick_angle = np.pi/4
         self.__move_to_midpoint()
         # wait for movement to stop
         while self.arduino_serv.is_moving[self.side]: pass
@@ -189,52 +159,12 @@
         """
         return self.arduino_serv.is_moving[self.side]
     
-=======
-    
-    def __initialize_game(self):
-        """Initialize the robot for the game by moving it to the center.
-
-           This blocks until initialization is done.
-        """
-        self.brick_serv.send_data(np.pi/4, 0, 30, MessageType.ABSOLUTE, self.side)
-        self.flick_angle = np.pi/4
-        self.__move_to_midpoint()
-        # wait for movement to stop
-        while self.arduino_serv.is_moving[self.side]: pass
-        self.belt_angle = self.belt_moving_to_angle
-        
-    def __ball_moving_towards_self(self, ball_dir: list) -> bool:
-        """Checks if the ball is currently moving towards the player."""
-        if self.side == Side.LEFT:
-            return ball_dir[1] > 0
-        elif self.side == Side.RIGHT:
-            return ball_dir[1] < 0
-    
-    def __move_to_midpoint(self):
-        """Moves the robot to the middle of the field."""
-        midpt_angle = self.kinematics.inverse_kinematics(25.0, 0)
-        self.arduino_serv.send_angle(midpt_angle, 10, MessageType.ABSOLUTE, self.side)
-        self.belt_moving_to_angle = midpt_angle
-    
-    def __done_moving(self) -> bool:
-        """Checks if the robot is done moving.
-        
-        Returns:
-            bool: depending on if the robot is done moving.
-        """
-        return self.arduino_serv.is_moving[self.side]
-    
->>>>>>> a64882c4
     def __get_position(self) -> nptyping.ArrayLike:
         """Gets the position of the robot. If the robot is moving, it will give
            the position that the robot was at before movement started.
 
         Returns:
-<<<<<<< HEAD
-            list: the x,y,z coordinates of the robot
-=======
             ArrayLike: the x,y,z coordinates of the robot
->>>>>>> a64882c4
         """
         return self.kinematics.forward_kinematics(self.belt_angle, self.flick_angle, self.twist_angle)
     
@@ -247,11 +177,6 @@
         """
         y_diff = abs(ball_pos[1] - self.kinematics.ty1)
         x_trajectory = ball_traj[0]
-<<<<<<< HEAD
-        trajectory_adjustment = 1 if x_trajectory > 0 else -1
-        trajectory_adjustment *= y_diff / 15 # TODO: this is really arbitrary, test more 
-        target_x = ball_pos[0] - 3 + trajectory_adjustment
-=======
         
         # adjust our target based on the ball trajectory - that is, we overshoot the ball's position
         # based on the direction is is moving, scaling down this overshooting as the ball gets closer
@@ -259,21 +184,11 @@
         trajectory_adjustment *= x_trajectory * (y_diff / 10) # TODO: this is really arbitrary, test more 
         target_x = ball_pos[0] + trajectory_adjustment
         
->>>>>>> a64882c4
         target_belt_angle = self.kinematics.inverse_kinematics(target_x, 0)
         
         # TODO: not sure if belt angle will update properly when we stopped (it might though)
         self.belt_moving_to_angle = target_belt_angle
         self.arduino_serv.send_angle(target_belt_angle, 10, MessageType.ABSOLUTE, self.side)
-<<<<<<< HEAD
-        self.flick_angle += np.pi/4
-        self.twist_angle += 0     # change to hit angle we get from trajectory
-    
-    def __swing(self):
-        """Hit a ball."""
-        self.brick_serv.send_data(0, 0, 30, MessageType.ABSOLUTE, self.side)
-        self.flick_angle -= np.pi/4
-=======
         self.twist_angle = 0     # change to hit angle we get from trajectory
     
     def __follow_expected_trajectory(self, ball_pos: list, ball_traj: list):
@@ -299,7 +214,6 @@
         self.brick_serv.send_data(0, 0, 30, MessageType.ABSOLUTE, self.side)
         self.flick_angle = 0
         self.twist_angle = 0
->>>>>>> a64882c4
         
     def __shutdown(self):
         """Shuts down by sending termination to all clients."""
