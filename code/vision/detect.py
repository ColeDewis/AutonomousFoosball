--- conflicted
+++ resolved
@@ -3,16 +3,8 @@
 import cv2 as cv
 import numpy as np
 import os
-<<<<<<< HEAD
-if __name__ == "__main__":
-    from cam_info import BALL_RADIUS_PX
-else:
-    from vision.cam_info import BALL_RADIUS_PX
-    
-=======
 
 from camera.transforms import BALL_RADIUS_PX
->>>>>>> a64882c4
 
 #####HSV Colour Ranges#################
 # Blue Player Range
